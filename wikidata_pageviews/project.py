"""
Helper module to convert project name as found in pageview logs into database name as required for ``connect``.

Example::
    database_from_project('en.m.d')
    # -> 'enwiki'
"""

from toolforge import _fetch_sitematrix

# These elements must be combined with the language
# e.g. en.z -> enwiki
_suffix_map = dict(
    z = 'wiki',
    d = 'wiktionary',
    b = 'wikibooks',
    n = 'wikinews',
    q = 'wikiquote',
    s = 'wikisource',
    v = 'wikiversity',
    voy = 'wikivoyage',
    m = 'wiki',
)

# These elements have no language
_complete_map = {
    's':'sourceswiki',
    'w': 'mediawikiwiki',
    'wd': 'wikidatawiki',
}

# These are associated with "m" and have no language
_wikimedia = set(['bd', 'dk', 'mx', 'nyc', 'rs', 'ua'])

# Special mappings for exceptional cases
_special_map = { 'be_tarask': 'be_x_oldwiki' }

_databases = None # Lazy

def database_from_project_name(project_name:str) -> str:
    """Find database name corresponding to project name
    
    This function takes a page views project name as described in 
    https://dumps.wikimedia.org/other/pagecounts-ez/projectcounts/readme.txt
    and returns a database name as described in 
    https://wikitech.wikimedia.org/wiki/Help:Toolforge/Database#Naming_conventions 
    and https://quarry.wmflabs.org/query/4031
    suitable for use with toolforge.connect()"""
    global _databases
    if _databases is None:
        _databases = set(_sitematrix_database_names(_fetch_sitematrix()['sitematrix']))
    
    labels = project_name.split('.')
    result = None
    
    if len(labels) == 2 and labels[0] in ['www', 'm', 'zero'] and labels[1] in _complete_map:
        result = _complete_map[labels[1]]
    elif labels[-1] == 'm' and labels[0] in _wikimedia and (len(labels) == 2 or labels[1] in ['m', 'zero']):
        result = labels[0] + 'wikimedia'
    else:
        prefix = labels[0].replace('-', '_')

        if len(labels) > 1 and labels[1] in ['m', 'zero']:
            del labels[1]
            
        if prefix in _special_map:
            result = _special_map[prefix]
        else:
            site = labels[1] if len(labels) > 1 else 'z'
            if site in _suffix_map:
                result = prefix + _suffix_map[site]
                # Could return prefix as language

    if result is None or result not in _databases:
        return None

    return result
    
def _sitematrix_database_names(data):
    for k,v in data.items():
        if k.isdigit():
            for site in v['site']:
                if 'private' not in site:
                    yield site['dbname']
        elif k == 'specials':
            for site in v:
<<<<<<< HEAD
                yield site['dbname']
                
def dbinfo(data):
    results = dict()
    for k,v in data.items():
        if k.isdigit():
            for site in v['site']:
                results[site['dbname']] = site
        elif k == 'specials':
            for site in v:
                results[site['dbname']] = site
    return results
    
=======
                if 'private' not in site:
                    yield site['dbname']
>>>>>>> b2959014
<|MERGE_RESOLUTION|>--- conflicted
+++ resolved
@@ -84,21 +84,5 @@
                     yield site['dbname']
         elif k == 'specials':
             for site in v:
-<<<<<<< HEAD
-                yield site['dbname']
-                
-def dbinfo(data):
-    results = dict()
-    for k,v in data.items():
-        if k.isdigit():
-            for site in v['site']:
-                results[site['dbname']] = site
-        elif k == 'specials':
-            for site in v:
-                results[site['dbname']] = site
-    return results
-    
-=======
                 if 'private' not in site:
-                    yield site['dbname']
->>>>>>> b2959014
+                    yield site['dbname']