"""
Various generic functions that we require.
"""

from typing import Iterable, Generator, Tuple, Optional
import itertools
import tempfile
from textwrap import dedent
from collections import defaultdict

def chunk_and_partition(items, key, chunk_size=None, max_unprocessed=None, 
                        max_buckets=None):
    """Partitions items and processes in chunks
    
    Suppose you have an iterable of items that you want to process in chunks, 
    but in each chunk processed the items must all be "the same kind".  
    This function splits items from the input iterator into buckets according to the
    partitioning key, and yields (key, items) pairs.
    
    It will yield the largest bucket whenever any of the following hold:
        * A bucket (necessarily the largest) reaches ``chunk_size``
        * The total number of unprocessed items reaches ``max_unprocessed``
        * The total number of buckets would exceed ``max_buckets``
    After the input has been exhausted, remaining items are yielded in arbitrary order.

    Chunking will work well if the input has large run-lengths by partition key
    (e.g. if it is already sorted, or mostly sorted),
    or if the ratio between ``max_unprocessed`` and ``chunk_size`` 
    (or the maximum number of buckets) is comparable 
    to the number of distinct partition keys;
    otherwise the actual chunk size will tend to be smaller than ``chunk_size``.
    
    If none of ``chunk_size``, ``max_unprocessed`, and ``max_buckets`` is specified,
    then the entire input list will be partitioned before processing (cf ``itertools.groupby``)
    
    Args:
        items: Iterable of items to process
        key: Function that takes an item and returns a partitioning key (e.g. a string)
        chunk_size: Maximum number of items per chunk 
        max_unprocessed: Maximum number of items to hold unprocessed
        max_buckets: Maximum number of buckets
        
    Yields:
        partition: Result of ``key``
        items: List of items from the input
        
    Example::
        list(chunk_and_partition(range(1,25), lambda i: i%(int((i+3)/3)), chunk_size=3, max_buckets=4, max_unprocessed=5))
    """        
    
    def check_optional_positive_integer(x, name):
        assert x is None or (x > 0 and isinstance(x, int)), f"{name} must be either None or a positive integer"
    
    check_optional_positive_integer(chunk_size, "chunk_size")
    check_optional_positive_integer(max_unprocessed, "max_unprocessed")
    check_optional_positive_integer(max_buckets, "max_buckets")
    
    cache = defaultdict(list)
    n_unprocessed = 0 # Total length of lists in cache
    
    def pop_largest():
        nonlocal cache, n_unprocessed
        p, ii = max(cache.items(), key=lambda p_ii: len(p_ii[1]))
        del cache[p]
        n_unprocessed -= len(ii)
        return (p, ii)
    
    for item in items:
        partition = key(item)
        if max_buckets is not None and len(cache) == max_buckets and partition not in cache:
            yield pop_largest()
        cache[partition].append(item)
        n_unprocessed += 1
        if chunk_size is not None and len(cache[partition]) == chunk_size:
            # we already know which one is largest
            yield (partition, cache[partition])
            del cache[partition]
            n_unprocessed -= chunk_size
        elif max_unprocessed is not None and n_unprocessed == max_unprocessed:
            yield pop_largest()
        # At this point:
        # * The maximum length is less than chunk_size
        # * The total length is less than max_unprocessed

    # Now process the remaining items in arbitrary order
    for p, ii in cache.items():
        yield (p, ii)
        
        
# https://stackoverflow.com/a/24527424/9073611
def chunks(iterable:Iterable, size:int=10) -> Generator[Generator, None, None]:
    """ Breaks down an iterable into chunks. 
    
    Args:
        iterable: Input items
        size: Size of chunk
        
    Yields:
        chunk: generator for no more than ``size`` elements from ``iterable``
    """
    iterator = iter(iterable)
    for first in iterator:
        # Need to realize list if results are passed to executor.map()
        yield itertools.chain([first], itertools.islice(iterator, size - 1))

        
def sum_values(kvs:Iterable[Tuple[str, int]]):
    """Takes pairs of key and number and returns the the sum by key.
    
    Args:
        kvs: An iterable of key/number pairs
        
    Returns:
        Dictionary from keys to totals
    """
<<<<<<< HEAD
	results = dict()
	for k, v in kvs:
        if k in results:
            results[k] += v
        else:
            results[k] = k
=======
    results = dict()
    for k, v in kvs:
        if k in results:
            results[k] += v
        else:
            results[k] = v
>>>>>>> b2959014
    return results

def batch_insert(cursor, table:str, data: Iterable[Iterable], 
                 columns: Optional[Iterable[str]]=None,
                 replace=False, ignore=False,
                 low_priority=False, concurrent=False):
    """Performs efficient insertion into a toolforge (MariaDB) database.
    
    Current implementation uses ``LOAD DATA INFILE`` following the advice of
    https://mariadb.com/kb/en/library/how-to-quickly-insert-data-into-mariadb/#loading-text-files
    
    See https://mariadb.com/kb/en/library/load-data-infile/ for more information.

    ``replace`` and ``ignore`` cannot be used together.
    ``low_priority`` and ``concurrent`` cannot be used together.

    Args:
        cursor: open cursor on database
        table: name of table to insert into
        data: iterable of row tuples
        columns: list of column names
        replace: if an inserted row has the same value as existing rows for a primary key or unique index, all such existing rows are deleted
        ignore: illegal rows (for example those with the same value as existing rows for a primary key or unique index) are ignored
        low_priority: insertions are delayed until no other clients are reading from the table
        concurrent: allows the use of concurrent inserts
        
    Returns:
        result: Result of cursor execution, hopefully a number of rows
    """
    assert not replace or not ignore, "Cannot specify both replace and ignore"
    assert not low_priority or not concurrent, "Cannot specify both low priority and concurrent"
    # We're using the default TSV layout using tabs and newlines, but with a backslash escape character.
    escape_table = str.maketrans({"\\": "\\\\", "\t": "\\\t", "\n": "\\\n"})
    file = tempfile.NamedTemporaryFile()
    with open(file.name, 'w') as f:
        for row in data:
            escaped_row = (x.translate(escape_table) 
                           if type(x) == str else str(x)
                           for x in row)
            print("\t".join(escaped_row), file=f)
    
    replace_or_ignore = "REPLACE" if replace else "IGNORE" if ignore else ""
    priority = "LOW PRIORITY" if low_priority else "CONCURRENT" if concurrent else ""
    columns = "(" + ", ".join(columns) + ")" if columns is not None else ""
    sql = dedent(f"""
        LOAD DATA {priority} LOCAL INFILE '{file.name}'
            {replace_or_ignore}
            INTO TABLE {table}
            FIELDS ESCAPED BY '\\\\'
            {columns}
    """).strip()
    result = cursor.execute(sql)<|MERGE_RESOLUTION|>--- conflicted
+++ resolved
@@ -113,21 +113,12 @@
     Returns:
         Dictionary from keys to totals
     """
-<<<<<<< HEAD
-	results = dict()
-	for k, v in kvs:
-        if k in results:
-            results[k] += v
-        else:
-            results[k] = k
-=======
     results = dict()
     for k, v in kvs:
         if k in results:
             results[k] += v
         else:
             results[k] = v
->>>>>>> b2959014
     return results
 
 def batch_insert(cursor, table:str, data: Iterable[Iterable], 
